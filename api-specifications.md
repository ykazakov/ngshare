
# Server API
<<<<<<< HEAD
Last updated 2020-03-11
=======
Last updated 2020-03-10
>>>>>>> 1a078f14

---

## Definitions

### Assignment name
Also referred to as `assignment_id`, this is a unique name for an assignment within a course. For example, "Assignment 1".

### Checksum
The md5 checksum of a file.

### Course name
Also referred to as `course_id`, this is a unique name for a course. For example, "NBG 101".

### Notebook name
Also referred to as `notebook_id`, this is the base name of a .ipynb notebook without the extension. For example, "Problem 1" is the name for the notebook "Problem 1.ipynb".

### Instructor ID
The ID given to an instructor. For example, "course1_instructor" or "doe_jane"

### Student ID
The ID given to a student. For example, "doe_jane".

### Success
`true` if the request is successful, `false` otherwise. If unsuccessful, the response will only contain the fields `"success"` and `"message"`. The message field contains the error message, if any.

### Timestamp
A timestamp of when a user initiates the assignment submission process. It follows the [format](https://docs.python.org/3/library/datetime.html#strftime-and-strptime-format-codes) `"%Y-%m-%d %H:%M:%S.%f %Z"`. For example, "2020-01-30 10:30:47.524219 UTC".

---

## Exchanging multiple files

### Directory tree
Assignments consist of a directory, notebook files in the root, and optional supplementary files in the root and/or subdirectories. In order to send an entire assignment in one request, a JSON file has a list of maps for each file. The following structure will be referred to as "encoded directory tree."

`path` should be in Unix style, and should be relative. For example: `a.ipynb` or `notes/a.txt`. Pathnames not following this style will be rejected by server with error "Illegal path".

```javascript
[
    {
        "path": /* file path relative to the root */,
        "content": /* base64 encoded file contents */,
        "checksum": /* md5 checksum of file contents */
    },
    ...
]
```

### Multiple directory trees and files
Each file and directory tree will be transferred individually.

---

## Authentication

(TODO)

---

## API specification
Adapted from [the proposed JupyterHub exchange service](https://github.com/jupyter/nbgrader/issues/659).

### /api/courses: Courses

#### GET /api/courses
*List all available courses taking or teaching (students+instructors).*

Used for ExchangeList.

##### Response
```javascript
{
    "success": true,
    "courses":
    [
        /* course name */,
        ...
    ]
}
```

##### Error messages
* Login required

### /api/course: Course

#### POST /api/course/&lt;course_id&gt;
*Create a course (anyone logged in). Used for outside Exchange.*

The new course will have no students. Its only instructor is the creator.

##### Response
```javascript
{
    "success": true
}
```

##### Error messages
* Login required
* Course already exists

### /api/instructor: Course instructor management

#### POST /api/instructor/&lt;course_id&gt;/&lt;instructor_id&gt;
*Add or update a course instructor. (instructors only)*

If the user is already a student of the course, the student-relationship
 will be removed.

##### Request (HTTP POST data)
```
first_name=/*instructor first name*/&
last_name=/*instructor last name*/&
email=/*instructor email*/
```

##### Response
```javascript
{
    "success": true
}
```

##### Error messages
* Login required
* Permission denied
* Course not found
* User not found
* Please supply first name
* Please supply last name
* Please supply email name

#### GET /api/instructor/&lt;course_id&gt;/&lt;instructor_id&gt;
*Get information about a course instructor. (instructors+students)*

##### Response
```javascript
{
    "success": true,
    "username": /* instructor ID */,
    "first_name": /* instructor first name*/,
    "last_name": /* instructor last name*/,
    "email": /* instructor email*/
}
```

##### Error messages
* Login required
* Permission denied
* Course not found
* Instructor not found

#### DELETE /api/instructor/&lt;course_id&gt;/&lt;instructor_id&gt;
*Remove a course instructor (instructors only)*

Submissions of the instructor are not removed (visible to other instructors).

##### Response
```javascript
{
    "success": true
}
```

##### Error messages
* Login required
* Permission denied
* Course not found
* Instructor not found
* Cannot remove last instructor

### /api/instructors: List course instructors

#### GET /api/instructors/&lt;course_id&gt;
*Get information about all course instructors. (instructors+students)*

##### Response
```javascript
{
    "success": true,
    "instructors":
    [
        {
            "username": /* instructor ID */,
            "first_name": /* instructor first name*/,
            "last_name": /* instructor lastname */,
            "email": /* instructor email */
        },
        ...
    ]
}
```

#### Error messages
* Login required
* Permission denied
* Course not found

### /api/student: Student management

#### POST /api/student/&lt;course_id&gt;/&lt;student_id&gt;
*Add or update a student. (instructors only)*

If the user is an instructor of the course, the instructor-relation will be
 removed.

##### Request (HTTP POST data)
```
first_name=/*student name*/&
last_name=/*student last name*/&
email=/*student email*/
```

##### Response
```javascript
{
    "success": true
}
```

##### Error messages
* Login required
* Permission denied
* Course not found
* User not found
* Cannot remove last instructor
* Please supply first name
* Please supply last name
* Please supply email

#### GET /api/student/&lt;course_id&gt;/&lt;student_id&gt;
*Get information about a student. (instructors+student with same student_id)*

##### Response
```javascript
{
    "success": true,
    "username": /* student ID */,
    "first_name": /* student first name*/,
    "last_name": /* student last name */,
    "email": /* student email */
}
```

##### Error messages
* Login required
* Permission denied
* Course not found
* Student not found

#### DELETE /api/student/&lt;course_id&gt;/&lt;student_id&gt;
*Remove a student (instructors only)*

Submissions of the student are not removed (visible to instructors).

##### Response
```javascript
{
    "success": true
}
```

##### Error messages
* Login required
* Permission denied
* Course not found
* Student not found

### /api/students: List course students

#### GET /api/students/&lt;course_id&gt;
*Get information about all course students. (instructors only)*

##### Response
```javascript
{
    "success": true,
    "students":
    [
        {
            "username": /* student ID */,
            "first_name": /* student first name*/,
            "last_name": /* student last name */,
            "email": /* student email */
        },
        ...
    ]
}
```

##### Error messages
* Login required
* Permission denied
* Course not found

### /api/assignments: Course assignments

#### GET /api/assignments/&lt;course_id&gt;
*list all assignments for a course (students+instructors)*

Used for the outbound part of ExchangeList.

##### Response
```javascript
{
    "success": true,
    "assignments":
    [
        /* assignment name */,
        ...
    ]
}
```

##### Error messages
* Login required
* Permission denied
* Course not found

### /api/assignment: Fetching and releasing an assignment

#### GET /api/assignment/&lt;course_id&gt;/&lt;assignment_id&gt;
*download a copy of an assignment (students+instructors)*

If `list_only` is `true`, `files` only contains `path` and `checksum` (does not contain `content`).

Used for ExchangeFetchAssignment.

##### Request (HTTP GET parameter)
```
list_only=/* true or false */
```

##### Response
```javascript
{
    "success": true,
    "files": /* encoded directory tree */
}
```

##### Error messages
* Login required
* Permission denied
* Course not found
* Assignment not found

#### POST /api/assignment/&lt;course_id&gt;/&lt;assignment_id&gt;
*release an assignment (instructors only)*

Used for ExchangeReleaseAssignment.

##### Request (HTTP POST data)
```
files=/* encoded directory tree in JSON */
```

##### Response
```javascript
{
    "success": true
}
```

##### Error messages
* Login required
* Permission denied
* Course not found
* Assignment already exists
* Please supply files
* Illegal path
* Files cannot be JSON decoded
* Content cannot be base64 decoded

#### DELETE /api/assignment/&lt;course_id&gt;/&lt;assignment_id&gt;
*Remove an assignment (instructors only).*

All submissions and files related to the assignment will disappear.

Note: this may be replaced by assignment states in the future.

##### Response
```javascript
{
    "success": true
}
```

##### Error messages
* Login required
* Permission denied
* Course not found
* Assignment not found

### /api/submissions: Listing submissions

#### GET /api/submissions/&lt;course_id&gt;/&lt;assignment_id&gt;
*list all submissions for an assignment from all students (instructors only)*

Used for the inbound part of ExchangeList.

##### Response
```javascript
{
    "success": true,
    "submissions":
    [
        {
            "student_id": /* student ID */,
            "timestamp": /* submission timestamp */
        },
        ...
    ]
}
```

##### Error messages
* Login required
* Permission denied
* Course not found
* Assignment not found

#### GET /api/submissions/&lt;course_id&gt;/&lt;assignment_id&gt;/&lt;student_id&gt;
*list all submissions for an assignment from a particular student (instructors+students, though students are restricted to only viewing their own submissions)*

##### Response
```javascript
{
    "success": true,
    "submissions":
    [
        {
            "student_id": /* student ID */,
            "timestamp": /* submission timestamp */
        },
        ...
    ]
}
```

##### Error messages
* Login required
* Permission denied
* Course not found
* Assignment not found
* Student not found

### /api/submission: Collecting and submitting a submission

#### POST /api/submission/&lt;course_id&gt;/&lt;assignment_id&gt;
*submit a copy of an assignment (students+instructors)*

Used for ExchangeSubmit.

##### Request (HTTP POST data)
```
files=/* encoded directory tree in JSON */
```

##### Response
```javascript
{
    "success": true,
    "timestamp": /* submission timestamp */
}
```

##### Error messages
* Login required
* Permission denied
* Course not found
* Assignment not found
* Please supply files
* Illegal path
* Files cannot be JSON decoded
* Content cannot be base64 decoded

#### GET /api/submission/&lt;course_id&gt;/&lt;assignment_id&gt;/&lt;student_id&gt;
*download a student's submitted assignment (instructors only)*

If `list_only` is `true`, `files` only contains `path` and `checksum` (does not contain `content`). If `timestamp` is not supplied, the latest submision is returned.

Used for ExchangeCollect.

##### Request (HTTP GET parameter)
```
list_only=/* true or false */&
timestamp=/* submission timestamp */
```

##### Response
```javascript
{
    "success": true,
    "timestamp": /* submission timestamp */,
    "files": /* encoded directory tree */
}
```

##### Error messages
* Login required
* Permission denied
* Course not found
* Assignment not found
* Student not found
* Submission not found

### /api/feedback: Fetching and releasing submission feedback

#### POST /api/feedback/&lt;course_id&gt;/&lt;assignment_id&gt;/&lt;student_id&gt;
*upload feedback on a student's assignment (instructors only)*

Old feedback on the same submission will be removed

Used for ExchangeReleaseFeedback.

##### Request (HTTP POST data)
```
timestamp=/* submission timestamp */&
files=/* encoded directory tree in JSON */
```

##### Response
```javascript
{
    "success": true
}
```

##### Error messages
* Login required
* Permission denied
* Course not found
* Assignment not found
* Student not found
* Submission not found
* Please supply timestamp
* Time format incorrect
* Please supply files
* Illegal path
* Files cannot be JSON decoded
* Content cannot be base64 decoded

#### GET /api/feedback/&lt;course_id&gt;/&lt;assignment_id&gt;/&lt;student_id&gt;
*download feedback on a student's assignment (instructors+students, though students are restricted to only viewing their own feedback)*

When feedback is not available, `"files"` will be empty.

If `list_only` is `true`, `files` only contains `path` and `checksum` (does not contain `content`).

Used for ExchangeFetchFeedback.

##### Request (HTTP GET parameter)
```
timestamp=/* submission timestamp */&
list_only=/* true or false */
```
##### Response
```javascript
{
    "success": /* true or false*/,
    "timestamp": /* submission timestamp */,
    "files": /* encoded directory tree */
}
```

##### Error messages
* Login required
* Permission denied
* Course not found
* Assignment not found
* Student not found
* Submission not found
* Please supply timestamp
* Time format incorrect<|MERGE_RESOLUTION|>--- conflicted
+++ resolved
@@ -1,10 +1,6 @@
 
 # Server API
-<<<<<<< HEAD
 Last updated 2020-03-11
-=======
-Last updated 2020-03-10
->>>>>>> 1a078f14
 
 ---
 
