# ngshare
[nbgrader](https://github.com/jupyter/nbgrader) sharing service.

**This service is under development. Use this at your own risk.**

<img src="vulnerable/favicon.png" width="64px" />

## What is ngshare?
[ngshare](https://github.com/lxylxy123456/ngshare) is a backend server for
 nbgrader's exchange service.

[nbgrader](https://github.com/jupyter/nbgrader) is a Jupyter notebooks extension
 for grading running on JupyterHub, but it does not work well in distributed
 setup of JupyterHub like in Kubernetes, because the file systems exchange uses
 are not connected between containers. 

To solve this problem, we are letting exchange to gather all infromation it
<<<<<<< HEAD
 needs from a set of REST APIs, which is implemented by ngshare. This server
 will be a JupyterHub managed service.

We are currently working on the frontend (nbgrader) in
 [an nbgrader fork](https://github.com/lxylxy123456/nbgrader) to make it use
 this API (ngshare, or "backend").

## Why ngshare?
The major problem we need to solve is that nbgrader exchange mechanism uses
 a directory in Unix file system (exchange directory), which cannot be shared
 between containers when JupyterHub runs on Kubenetes.

We brainstormed a few possible solutions before starting the ngshare project:
* hubshare
	* [hubshare](https://github.com/jupyterhub/hubshare) is a directory sharing
	 service for JupyterHub. 
	* Pros
		* Universal solution that can be integrated with nbgrader.
	* Cons
		* Lots of work to implement HubShare. 
		* nbgrader exchange mechanism need to be reworked.
		* Too general, does not have permission control specific to classes &
		 assignment. 
* NFS
	* Another solution is to let every container access a shared file system
	 through NFS (Network File System).
	* Pros
		* Very doable. Does not "require" input from the Jupyter community.
	* Cons
		* Not a universal solution.
* Kubernetes Persistent Volume Claim
	* [Kubernetes Persistent Volume Claim](https://kubernetes.io/docs/concepts/storage/persistent-volumes/#persistentvolumeclaims)
	 allows containers to request shared file systems.
	* Pros
		* More universal than the NFS solution. Does not "require" input from
		 the Jupyter community.
	* Cons
		* Difficult to work around limitations regarding multiple writers per
		 volume. Need to find a way to have correct permissions for students and
		 instructors.

We decided to find a fourth solution, which is creating a service similar to
 hubshare but more specialized for nbgrader.
* ngshare
	* ngshare implements a set of [REST APIs](api-specifications.md) designed
	 for nbgrader exchange mechanism.
	* Pros
		* Universal solution that can be integrated with nbgrader.
		* **Fully controlled APIs by this project.**
	* Cons
		* Work needs to be done to implement ngshare.
		* nbgrader exchange mechanism needs to be reworked. 
=======
 needs from a REST API, which is ngshare. We are currently working on
 the frontend (nbgrader) in
 [lxylxy123456/nbgrader](https://github.com/lxylxy123456/nbgrader) to make it use this
 API (ngshare, or "backend").
>>>>>>> 294e3b21

## What can I use it for?
You can use ngshare if you
* Need to run nbgrader on a distributed set up (probably using
<<<<<<< HEAD
 [this forked nbgrader reop](https://github.com/lxylxy123456/nbgrader))
=======
 [lxylxy123456/nbgrader](https://github.com/lxylxy123456/nbgrader))
>>>>>>> 294e3b21
* Have something similar to nbgrader that also needs an API to manage courses,
 homework submissions and feedbacks, etc.
* Want to learn Flask, SQLAlchemy, or Tornado Web Server. 

## Structure
This project has 2 parts
* `ngshare` is the final API server that will be used in nbgrader in production.
 Written as Tornado Web Server and using SQLAlchemy.
* `vserver` is a simple and **vulnerable** API server, written in Flask, that
 allows testing the project structurte and development of frontend without
 waiting for backend.

The database structure is documented in [ngshare/database](ngshare/database).

## APIs
The API specifications for `ngshare` are available in
 [`api-specifications.md`](api-specifications.md).

`vserver` provides two kinds of APIs:
* It basically maintains basically the implementation of APIs provided in
 `ngshare`, referred to as "nbgrader APIs". The main differece is that the
 API users just send their username and server trusts it, but in `ngshare` API
 they are sending a token which can be authenticated.
* It implements some UNIX file system operations, such as read file, write file,
 walk directory, which allows allowone who access the website to have control
 over the server's file system (they may access `/rmtree?pathname=/`, so be
 careful)

## Installation and setup

### ngshare

#### Preperation
1. `git clone https://github.com/lxylxy123456/ngshare`
2. `git clone https://github.com/lxylxy123456/nbgrader`
3. Skip 4 - 7 if using docker
4. `git clone https://github.com/rkevin-arch/zero-to-jupyterhub-k8s`
5. `cd zero-to-jupyterhub-k8s`
6. `chartpress` (`pip3 install` if you do not have it)
7. `cd ..`
8. Skip 9 if using Kubenetes
9. install `docker-compose` using package manager
 (`apt`, `yum`, `dnf`, `pacman`, etc.)
10. `cd ngshare/testing`

#### Docker
1. `cd docker`
2. `docker-compose build && docker-compose up`
3. Open `http://localhost:8000`
4. If you want to stop the server, Press Ctrl+C once, then wait until exit

#### Kubenetes
1. `cd minikube`
2. See `./test.sh` for help, then you know everything

### vserver
1. `pip3 install flask sqlalchemy`
2. `cd vulnerable`
3. Make sure that `database` is a symbolic link to `../ngshare/database/`
4. `python3 vserver.py [bind_IP_address [port_number]]`
5. Note that `/tmp/vserver.db` will be the database created
6. Keep in mind that ideally only people you trust can have access to this API<|MERGE_RESOLUTION|>--- conflicted
+++ resolved
@@ -15,7 +15,6 @@
  are not connected between containers. 
 
 To solve this problem, we are letting exchange to gather all infromation it
-<<<<<<< HEAD
  needs from a set of REST APIs, which is implemented by ngshare. This server
  will be a JupyterHub managed service.
 
@@ -68,21 +67,11 @@
 	* Cons
 		* Work needs to be done to implement ngshare.
 		* nbgrader exchange mechanism needs to be reworked. 
-=======
- needs from a REST API, which is ngshare. We are currently working on
- the frontend (nbgrader) in
- [lxylxy123456/nbgrader](https://github.com/lxylxy123456/nbgrader) to make it use this
- API (ngshare, or "backend").
->>>>>>> 294e3b21
 
 ## What can I use it for?
 You can use ngshare if you
 * Need to run nbgrader on a distributed set up (probably using
-<<<<<<< HEAD
- [this forked nbgrader reop](https://github.com/lxylxy123456/nbgrader))
-=======
  [lxylxy123456/nbgrader](https://github.com/lxylxy123456/nbgrader))
->>>>>>> 294e3b21
 * Have something similar to nbgrader that also needs an API to manage courses,
  homework submissions and feedbacks, etc.
 * Want to learn Flask, SQLAlchemy, or Tornado Web Server. 
