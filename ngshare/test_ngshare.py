--- conflicted
+++ resolved
@@ -202,13 +202,8 @@
     data['email'] = 'lawrence_course2_email'
     assert_success(url + 'course2/lawrence', data=data, method=POST)
     assert len(assert_success('/api/students/course2')['students']) == 2
-<<<<<<< HEAD
-    # Test updating student to instructor
+    # Test updating instructor to student
     assert_fail(url + 'course2/abigail', data=data, method=POST,
-=======
-    # Test updating instructor to student
-    assert_fail(url + 'course2/abigail', method=POST,
->>>>>>> ca25a30b
                 msg='Cannot remove last instructor')
     user = 'kevin'
     data = {
