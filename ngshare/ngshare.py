'''
    ngshare Tornado server
'''

# pylint: disable=abstract-method
# pylint: disable=attribute-defined-outside-init
# pylint: disable=invalid-name
# pylint: disable=invalid-name
# pylint: disable=no-member
# pylint: disable=no-self-use

import os
import json
import argparse
import base64
import binascii
import datetime
from urllib.parse import urlparse

from tornado.httpserver import HTTPServer
from tornado.ioloop import IOLoop
from tornado.web import (Application, authenticated, RequestHandler, Finish,
                         MissingArgumentError)
from jupyterhub.services.auth import HubAuthenticated
from sqlalchemy import create_engine, or_
from sqlalchemy.orm import sessionmaker

from database.database import Base, User, Course, Assignment, Submission, File

class MyHelpers:
    'Helper functions for database accesses'
    def json_error(self, msg, **kwargs):
        'Abstract method resolved in MyRequestHandler'
        raise NotImplementedError

    def strftime(self, dt):
        'Use API specified format to strftime'
        return dt.strftime('%Y-%m-%d %H:%M:%S.%f %Z')

    def strptime(self, string):
        'Use API specified format to strptime'
        try:
            return datetime.datetime.strptime(string,
                                              '%Y-%m-%d %H:%M:%S.%f %Z')
        except ValueError:
            try:
                return datetime.datetime.strptime(string.strip(),
                                                  '%Y-%m-%d %H:%M:%S.%f')
            except ValueError:
                self.json_error('Time format incorrect')

    def path_check(self, pathname):
        '''
            Return whether a pathname (for file, in director tree) is safe
            Current policy:
                Not empty
                os.path.abspath resolves to a child address
                Path does not contain ('.', '..', '', '/')
            Note: os.path.abspath is used instead of os.path.realpath to prevent
             symbolic link issues, because the file is not on server
            Note: os.path.abspath is not 100% safe
            Note: currently only using Linux pathname conventions
        '''
        if not pathname:
            return False
        path = pathname
        while path:
            path, name = os.path.split(path)
            if name in ('.', '..', '', '/'):
                return False
        working = os.path.abspath('.')
        target = os.path.abspath(pathname)
        if os.path.commonpath([working, target]) != working:
            return False
        return True

    def json_files_pack(self, file_list, list_only):
        'Generate JSON directory tree from a list of File objects'
        ans = []
        for i in file_list:
            entry = {
                'path': i.filename,
                'checksum': i.checksum,
            }
            if not list_only:
                entry['content'] = base64.encodebytes(i.contents).decode()
            ans.append(entry)
        return ans

    def json_files_unpack(self, json_str, target):
        '''
            Generate a list of File objects from a JSON directory tree
            json_str: json object as string; raise error when None
            target: a list to put file objects in
        '''
        if json_str is None:
            self.json_error('Please supply files')
        try:
            json_obj = json.loads(json_str)
        except json.decoder.JSONDecodeError:
            self.json_error('Files cannot be JSON decoded')
        for i in json_obj:
            if not self.path_check(i['path']):
                self.json_error('Illegal path')
            try:
                content = base64.decodebytes(i['content'].encode())
            except binascii.Error:
                self.json_error('Content cannot be base64 decoded')
            target.append(File(i['path'], content))

    def find_user(self, user_id):
        'Return a User object from id'
        user = self.db.query(User).filter(User.id==user_id).one_or_none()
        if user is None:
            self.json_error("User not found")
        return user

    def find_course(self, course_id):
        'Return a Course object from id, or raise error'
        qry = self.db.query(Course)
        course = qry.filter(Course.id == course_id).one_or_none()
        if course is None:
            self.json_error('Course not found')
        return course

    def find_assignment(self, course, assignment_id):
        'Return an Assignment object from course and id, or raise error'
        assignment = self.db.query(Assignment).filter(
            Assignment.id == assignment_id,
            Assignment.course == course).one_or_none()
        if assignment is None:
            self.json_error('Assignment not found')
        return assignment

<<<<<<< HEAD
    def find_course_instructor(self, course, instructor_id):
        'Return a instructor as User object from course and id'
        instructor = self.db.query(User).filter(
            User.id == instructor_id,
            User.teaching.contains(course)).one_or_none()
        if instructor is None:
            self.json_error('Instructor not found')
        return instructor

    def find_course_student(self, course, student_id):
        'Return a student as User object from course and id'
        student = self.db.query(User).filter(
            User.id == student_id,
            User.taking.contains(course)).one_or_none()
        if student is None:
=======
    def find_course_user(self, course, user_id):
        'Return a student or instructor as User object from course and id'
        user = self.db.query(User).filter(
            User.id == user_id,
            or_(User.taking.contains(course),
                User.teaching.contains(course))).one_or_none()
        if user is None:
>>>>>>> 88474e28
            self.json_error('Student not found')
        return user

    def find_course_user(self, course, user_id):
        'Return a student or instructor as User object from course and id'
        user = self.db.query(User).filter(
            User.id == user_id,
            or_(User.taking.contains(course),
                User.teaching.contains(course))).one_or_none()
        if user is None:
            self.json_error('Student not found')
        return user

    def find_student_submissions(self, assignment, student):
        'Return a list of Submission objects from assignment and student'
        return self.db.query(Submission).filter(
            Submission.assignment == assignment,
            Submission.student == student)

    def find_student_latest_submission(self, assignment, student):
        'Return the latest Submission object from assignment and studnet'
        submission = self.find_student_submissions(assignment, student) \
                    .order_by(Submission.timestamp.desc()).first()
        if submission is None:
            self.json_error('Submission not found')
        return submission

    def find_student_submission(self, assignment, student, timestamp):
        'Return the Submission object from timestamp etc'
        submission = self.find_student_submissions(assignment, student).filter(
            Submission.timestamp == timestamp).one_or_none()
        if submission is None:
            self.json_error('Submission not found')
        return submission

    # User management

    def wrap_user_info(self, user, course):
        'Return dict of user info (full name, email, etc)'
        return {
            'username': user.id,
            'first_name': 'first_name_of_%s@%s' % (user.id, course.id),
            'last_name': 'last_name_of_%s@%s' % (user.id, course.id),
            'email': 'email_of_%s@%s' % (user.id, course.id),
        }

    # Auth APIs

    def is_course_student(self, course, user):
        'Return whether user is a student in the course'
        return course in user.taking

    def is_course_instructor(self, course, user):
        'Return whether user is an instructor in the course'
        return course in user.teaching

    def check_course_instructor(self, course):
        'Assert user is an instructor in the course'
        if not self.is_course_instructor(course, self.user):
            self.json_error('Permission denied (not course instructor)')

    def check_course_user(self, course):
        'Assert user is a student or an instructor in the course'
        if not self.is_course_instructor(course, self.user) and \
            not self.is_course_student(course, self.user):
            self.json_error('Permission denied (not related to course)')

class MyRequestHandler(HubAuthenticated, RequestHandler, MyHelpers):
    'Custom request handler for ngshare'
    def json_success(self, msg=None, **kwargs):
        'Return success as a JSON object'
        assert 'success' not in kwargs and 'message' not in kwargs
        resp = {'success': True, **kwargs}
        if msg is not None:
            resp['message'] = msg
        raise Finish(json.dumps(resp))

    def json_error(self, msg, **kwargs):
        'Return error as a JSON object'
        assert 'success' not in kwargs and 'message' not in kwargs
        raise Finish(json.dumps({'success': False, 'message': msg, **kwargs}))

    def prepare(self):
        'Provide a db object'
        self.db = self.application.db_session()
        current_user = self.get_current_user()
        if current_user is not None:
            self.user = User.from_jupyterhub_user(current_user, self.db)
        else:
            self.user = None

    def on_finish(self):
        self.db.close()

class HomePage(MyRequestHandler):
    '/api/'
    @authenticated
    def get(self):
        'Display an HTML page for debugging'
        pwd = os.path.dirname(os.path.realpath(__file__))
        file_name = os.path.join(pwd, 'home.html')
        self.write(open(file_name).read())

class Favicon(MyRequestHandler):
    '/api/favicon.ico'
    @authenticated
    def get(self):
        'Serve favicon'
        pwd = os.path.dirname(os.path.realpath(__file__))
        file_name = os.path.join(pwd, 'favicon.ico')
        self.write(open(file_name, 'rb').read())

class ListCourses(MyRequestHandler):
    '/api/courses'
    @authenticated
    def get(self):
        'List all available courses the user is taking or teaching (anyone)'
        courses = set()
        for i in self.user.teaching:
            courses.add(i.id)
        for i in self.user.taking:
            courses.add(i.id)
        self.json_success(courses=sorted(courses))

class AddCourse(MyRequestHandler):
    '/api/course/<course_id>'
    @authenticated
    def post(self, course_id):
        'Add a course (anyone)'
        if self.db.query(Course).filter(Course.id == course_id).one_or_none():
            self.json_error('Course already exists')
        course = Course(course_id, self.user)
        self.db.add(course)
        self.db.commit()
        self.json_success()

class ManageInstructor(MyRequestHandler):
    '/api/instructor/<course_id>/<instructor_id>'
    @authenticated
    def post(self, course_id, instructor_id):
        'Add or update a course instructor. (instructors only)'
        course = self.find_course(course_id)
        self.check_course_instructor(course)
        instructor = self.find_user(instructor_id)
        # TODO: if instructor in course.students: #42
        if instructor not in course.instructors:
            course.instructors.append(instructor)
        # TODO: update first name etc.
        self.db.commit()
        self.json_success()

    @authenticated
    def get(self, course_id, instructor_id):
        'Get information about a course instructor. (instructors+students)'
        course = self.find_course(course_id)
        self.check_course_user(course)
        instructor = self.find_course_instructor(course, instructor_id)
        ans = self.wrap_user_info(instructor, course)
        self.json_success(**ans)

    @authenticated
    def delete(self, course_id, instructor_id):
        'Remove a course instructor (instructors only)'
        course = self.find_course(course_id)
        self.check_course_instructor(course)
        instructor = self.find_course_instructor(course, instructor_id)
        if len(course.instructors) <= 1:
            self.json_error('Cannot remove last instructor')
        course.instructors.remove(instructor)
        # TODO: update first name etc.
        self.db.commit()
        self.json_success()

class ListInstructors(MyRequestHandler):
    '/api/instructors/<course_id>/'
    @authenticated
    def get(self, course_id):
        'Get information about all course instructors. (instructors+students)'
        course = self.find_course(course_id)
        self.check_course_user(course)
        ans = []
        for instructor in course.instructors:
            ans.append(self.wrap_user_info(instructor, course))
        self.json_success(instructors=ans)

class ManageStudent(MyRequestHandler):
    '/api/student/<course_id>/<student_id>'
    @authenticated
    def post(self, course_id, student_id):
        'Add or update a student. (instructors only)'
        course = self.find_course(course_id)
        self.check_course_instructor(course)
        student = self.find_user(student_id)
        # TODO: if student in course.instructors: #42
        if student not in course.students:
            course.students.append(student)
        # TODO: update first name etc.
        self.db.commit()
        self.json_success()

    @authenticated
    def get(self, course_id, student_id):
        '''
            Get information about a student.
            (instructors+student with same student_id)
        '''
        course = self.find_course(course_id)
        if self.user.id != student_id:
            self.check_course_instructor(course)
        student = self.find_course_student(course, student_id)
        ans = self.wrap_user_info(student, course)
        self.json_success(**ans)

    @authenticated
    def delete(self, course_id, student_id):
        'Remove a student (instructors only)'
        course = self.find_course(course_id)
        self.check_course_instructor(course)
        student = self.find_course_student(course, student_id)
        course.students.remove(student)
        # TODO: update first name etc.
        self.db.commit()
        self.json_success()

class ListStudents(MyRequestHandler):
    '/api/students/<course_id>/'
    @authenticated
    def get(self, course_id):
        'Get information about all course students. (instructors only)'
        course = self.find_course(course_id)
        self.check_course_instructor(course)
        ans = []
        for student in course.students:
            ans.append(self.wrap_user_info(student, course))
        self.json_success(students=ans)

class ListAssignments(MyRequestHandler):
    '/api/assignments/<course_id>'
    @authenticated
    def get(self, course_id):
        'List all assignments for a course (students+instructors)'
        course = self.find_course(course_id)
        self.check_course_user(course)
        assignments = course.assignments
        self.json_success(assignments=list(map(lambda x: x.id, assignments)))

class DownloadReleaseAssignment(MyRequestHandler):
    '/api/assignment/<course_id>/<assignment_id>'
    def get(self, course_id, assignment_id):
        'Download a copy of an assignment (students+instructors)'
        course = self.find_course(course_id)
        self.check_course_user(course)
        assignment = self.find_assignment(course, assignment_id)
        list_only = self.get_argument('list_only', 'false') == 'true'
        files = self.json_files_pack(assignment.files, list_only)
        self.json_success(files=files)

    def post(self, course_id, assignment_id):
        'Release an assignment (instructors only)'
        course = self.find_course(course_id)
        self.check_course_instructor(course)
        if self.db.query(Assignment).filter(
                Assignment.id == assignment_id,
                Assignment.course == course).one_or_none():
            self.json_error('Assignment already exists')
        assignment = Assignment(assignment_id, course)
        files = self.get_argument('files', None)
        self.json_files_unpack(files, assignment.files)
        self.db.commit()
        self.json_success()

class ListSubmissions(MyRequestHandler):
    '/api/submissions/<course_id>/<assignment_id>'
    def get(self, course_id, assignment_id):
        '''
            List all submissions for an assignment from all students
             (instructors only)
        '''
        course = self.find_course(course_id)
        self.check_course_instructor(course)
        assignment = self.find_assignment(course, assignment_id)
        submissions = []
        for submission in assignment.submissions:
            submissions.append({
                'student_id': submission.student.id,
                'timestamp': self.strftime(submission.timestamp),
            })
        self.json_success(submissions=submissions)

class ListStudentSubmissions(MyRequestHandler):
    '/api/submissions/<course_id>/<assignment_id>/<student_id>'
    def get(self, course_id, assignment_id, student_id):
        '''
            List all submissions for an assignment from a particular student
             (instructors+students,
              students restricted to their own submissions)
        '''
        course = self.find_course(course_id)
        if self.user.id != student_id:
            self.check_course_instructor(course)
        assignment = self.find_assignment(course, assignment_id)
        student = self.find_course_user(course, student_id)
        submissions = []
        for submission in self.find_student_submissions(assignment, student):
            submissions.append({
                'student_id': submission.student.id,
                'timestamp': self.strftime(submission.timestamp),
            })
        self.json_success(submissions=submissions)

class SubmitAssignment(MyRequestHandler):
    '/api/submission/<course_id>/<assignment_id>'
    def post(self, course_id, assignment_id):
        'Submit a copy of an assignment (students+instructors)'
        course = self.find_course(course_id)
        self.check_course_user(course)
        assignment = self.find_assignment(course, assignment_id)
        submission = Submission(self.user, assignment)
        files = self.get_body_argument('files', None)
        self.json_files_unpack(files, submission.files)
        self.db.commit()
        self.json_success(timestamp=self.strftime(submission.timestamp))

class DownloadAssignment(MyRequestHandler):
    '/api/submission/<course_id>/<assignment_id>/<student_id>'
    def get(self, course_id, assignment_id, student_id):
        '''
            Download a student's submitted assignment (instructors only)
            TODO: maybe allow student to see their own submissions?
        '''
        course = self.find_course(course_id)
        self.check_course_instructor(course)
        assignment = self.find_assignment(course, assignment_id)
        student = self.find_course_user(course, student_id)
        list_only = self.get_argument('list_only', 'false') == 'true'
        timestamp = self.get_argument('timestamp', '')
        if not timestamp:
            submission = self.find_student_latest_submission(assignment,
                                                             student)
        else:
            submission = self.find_student_submission(assignment, student,
                                                      timestamp)
        files = self.json_files_pack(submission.files, list_only)
        self.json_success(files=files,
                          timestamp=self.strftime(submission.timestamp))

class UploadDownloadFeedback(MyRequestHandler):
    '/api/feedback/<course_id>/<assignment_id>/<student_id>'
    def post(self, course_id, assignment_id, student_id):
        '''
            POST /api/feedback/<course_id>/<assignment_id>/<student_id>
            Upload feedback on a student's assignment (instructors only)
        '''
        course = self.find_course(course_id)
        self.check_course_instructor(course)
        assignment = self.find_assignment(course, assignment_id)
        student = self.find_course_user(course, student_id)
        try:
            timestamp = self.strptime(self.get_body_argument('timestamp'))
        except MissingArgumentError:
            self.json_error('Please supply timestamp')
        submission = self.find_student_submission(assignment, student,
                                                  timestamp)
        submission.feedbacks.clear()
        # TODO: does this automatically remove the files?
        files = self.get_body_argument('files', None)
        self.json_files_unpack(files, submission.feedbacks)
        self.db.commit()
        self.json_success()

    def get(self, course_id, assignment_id, student_id):
        '''
            GET /api/feedback/<course_id>/<assignment_id>/<student_id>
            Download feedback on a student's assignment
             (instructors+students, students restricted to own submissions)
        '''
        course = self.find_course(course_id)
        if self.user.id != student_id:
            self.check_course_instructor(course)
        assignment = self.find_assignment(course, assignment_id)
        student = self.find_course_user(course, student_id)
        try:
            timestamp = self.strptime(self.get_query_argument('timestamp'))
        except MissingArgumentError:
            self.json_error('Please supply timestamp')
        submission = self.find_student_submission(assignment, student,
                                                  timestamp)
        list_only = self.get_argument('list_only', 'false') == 'true'
        files = self.json_files_pack(submission.feedbacks, list_only)
        self.json_success(files=files,
                          timestamp=self.strftime(submission.timestamp))

class Test404Handler(RequestHandler):
    '404 handler'
    def get(self):
        'Disable 404 page'
        self.write("<h1>404 Not Found</h1>\n")
        # TODO: if not DEBUG: return
        self.write(json.dumps(dict(os.environ), indent=1, sort_keys=True))
        self.write("\n"+self.request.uri+"\n"+self.request.path+"\n")

def main():
    'Main function'
    parser = argparse.ArgumentParser(
        description='ngshare, a REST API nbgrader exchange')
    parser.add_argument(
        '--jupyterhub_api_url',
        help='Override the JUPYTERHUB_API_URL environment variable')
    args = parser.parse_args()
    if args.jupyterhub_api_url is not None:
        os.environ['JUPYTERHUB_API_URL'] = args.jupyterhub_api_url

    prefix = os.environ['JUPYTERHUB_SERVICE_PREFIX']
    app = Application(
        [
            (prefix, HomePage),
            (prefix + 'favicon.ico', Favicon),
            (prefix + 'courses', ListCourses),
            (prefix + 'course/([^/]+)', AddCourse),
            (prefix + 'instructor/([^/]+)/([^/]+)', ManageInstructor),
            (prefix + 'instructors/([^/]+)', ListInstructors),
            (prefix + 'student/([^/]+)/([^/]+)', ManageStudent),
            (prefix + 'students/([^/]+)', ListStudents),
            (prefix + 'assignments/([^/]+)', ListAssignments),
            (prefix + 'assignment/([^/]+)/([^/]+)', DownloadReleaseAssignment),
            (prefix + 'submissions/([^/]+)/([^/]+)', ListSubmissions),
            (prefix + 'submissions/([^/]+)/([^/]+)/([^/]+)',
             ListStudentSubmissions),
            (prefix + 'submission/([^/]+)/([^/]+)', SubmitAssignment),
            (prefix + 'submission/([^/]+)/([^/]+)/([^/]+)', DownloadAssignment),
            (prefix + 'feedback/([^/]+)/([^/]+)/([^/]+)',
             UploadDownloadFeedback),
            (r'.*', Test404Handler),
        ],
        autoreload=True
    )

    engine = create_engine('sqlite:////srv/ngshare/ngshare.db')
    Base.metadata.bind = engine
    Base.metadata.create_all(engine)
    app.db_session = sessionmaker(bind=engine)

    http_server = HTTPServer(app)
    url = urlparse(os.environ['JUPYTERHUB_SERVICE_URL'])

    # Must listen on all interfaces for proxy
    http_server.listen(url.port, '0.0.0.0')

    IOLoop.current().start()

if __name__ == '__main__':
    main()<|MERGE_RESOLUTION|>--- conflicted
+++ resolved
@@ -132,7 +132,6 @@
             self.json_error('Assignment not found')
         return assignment
 
-<<<<<<< HEAD
     def find_course_instructor(self, course, instructor_id):
         'Return a instructor as User object from course and id'
         instructor = self.db.query(User).filter(
@@ -148,17 +147,8 @@
             User.id == student_id,
             User.taking.contains(course)).one_or_none()
         if student is None:
-=======
-    def find_course_user(self, course, user_id):
-        'Return a student or instructor as User object from course and id'
-        user = self.db.query(User).filter(
-            User.id == user_id,
-            or_(User.taking.contains(course),
-                User.teaching.contains(course))).one_or_none()
-        if user is None:
->>>>>>> 88474e28
             self.json_error('Student not found')
-        return user
+        return student
 
     def find_course_user(self, course, user_id):
         'Return a student or instructor as User object from course and id'
