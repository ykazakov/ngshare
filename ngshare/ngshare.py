--- conflicted
+++ resolved
@@ -972,16 +972,6 @@
         help='URL prefix (default: $JUPYTERHUB_SERVICE_PREFIX or "/api/")',
     )
     parser.add_argument('--debug', action='store_true', help='enable debug')
-<<<<<<< HEAD
-    parser.add_argument('--database', help='database url',
-                        default='sqlite:////srv/ngshare/ngshare.db')
-    parser.add_argument('--storage', help='path to store files',
-                        default='/srv/ngshare/files/')
-    parser.add_argument('--admins', help='admin user ids (comma splitted)',
-                        default='')
-    parser.add_argument('--no-upgrade-db', action='store_true',
-                        help='do not automatically upgrade database')
-=======
     parser.add_argument(
         '--database',
         help='database url',
@@ -1000,11 +990,10 @@
         '--port', help='bind port (vngshare only)', type=int, default=12121
     )
     parser.add_argument(
-        '--upgrade-db',
-        help='automatically upgrade database',
+        '--no-upgrade-db',
         action='store_true',
-    )
->>>>>>> 6ae52279
+        help='do not automatically upgrade database',
+    )
     args = parser.parse_args()
     if args.jupyterhub_api_url is not None:
         os.environ['JUPYTERHUB_API_URL'] = args.jupyterhub_api_url
